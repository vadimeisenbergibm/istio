// Copyright 2017 Istio Authors
//
// Licensed under the Apache License, Version 2.0 (the "License");
// you may not use this file except in compliance with the License.
// You may obtain a copy of the License at
//
//     http://www.apache.org/licenses/LICENSE-2.0
//
// Unless required by applicable law or agreed to in writing, software
// distributed under the License is distributed on an "AS IS" BASIS,
// WITHOUT WARRANTIES OR CONDITIONS OF ANY KIND, either express or implied.
// See the License for the specific language governing permissions and
// limitations under the License.

package model

import (
	"errors"
	"fmt"
	"net"
	"net/http"
	"regexp"
	"strconv"
	"strings"
	"time"

	gogoproto "github.com/gogo/protobuf/proto"
	"github.com/gogo/protobuf/types"
	"github.com/golang/protobuf/proto"
	"github.com/golang/protobuf/ptypes"
	"github.com/golang/protobuf/ptypes/duration"
	multierror "github.com/hashicorp/go-multierror"

	mpb "istio.io/api/mixer/v1"
	mccpb "istio.io/api/mixer/v1/config/client"
	proxyconfig "istio.io/api/proxy/v1/config"
)

const (
	dns1123LabelMaxLength int    = 63
	dns1123LabelFmt       string = "[a-z0-9]([-a-z0-9]*[a-z0-9])?"

	// TODO: there is a stricter regex for the labels from validation.go in k8s
	qualifiedNameFmt string = "[-A-Za-z0-9_./]*"
)

// Constants for duration fields
const (
	discoveryRefreshDelayMax = time.Minute * 10
	discoveryRefreshDelayMin = time.Second

	connectTimeoutMax = time.Second * 30
	connectTimeoutMin = time.Millisecond

	drainTimeMax          = time.Hour
	parentShutdownTimeMax = time.Hour
)

var (
	dns1123LabelRex = regexp.MustCompile("^" + dns1123LabelFmt + "$")
	tagRegexp       = regexp.MustCompile("^" + qualifiedNameFmt + "$")
)

// golang supported methods: https://golang.org/src/net/http/method.go
var supportedMethods = map[string]bool{
	http.MethodGet:     true,
	http.MethodHead:    true,
	http.MethodPost:    true,
	http.MethodPut:     true,
	http.MethodPatch:   true,
	http.MethodDelete:  true,
	http.MethodConnect: true,
	http.MethodOptions: true,
	http.MethodTrace:   true,
}

// IsDNS1123Label tests for a string that conforms to the definition of a label in
// DNS (RFC 1123).
func IsDNS1123Label(value string) bool {
	return len(value) <= dns1123LabelMaxLength && dns1123LabelRex.MatchString(value)
}

// ValidatePort checks that the network port is in range
func ValidatePort(port int) error {
	if 1 <= port && port <= 65535 {
		return nil
	}
	return fmt.Errorf("port number %d must be in the range 1..65535", port)
}

// Validate checks that each name conforms to the spec and has a ProtoMessage
func (descriptor ConfigDescriptor) Validate() error {
	var errs error
	descriptorTypes := make(map[string]bool)
	messages := make(map[string]bool)

	for _, v := range descriptor {
		if !IsDNS1123Label(v.Type) {
			errs = multierror.Append(errs, fmt.Errorf("invalid type: %q", v.Type))
		}
		if !IsDNS1123Label(v.Plural) {
			errs = multierror.Append(errs, fmt.Errorf("invalid plural: %q", v.Type))
		}
		if proto.MessageType(v.MessageName) == nil && gogoproto.MessageType(v.MessageName) == nil {
			errs = multierror.Append(errs, fmt.Errorf("cannot discover proto message type: %q", v.MessageName))
		}
		if _, exists := descriptorTypes[v.Type]; exists {
			errs = multierror.Append(errs, fmt.Errorf("duplicate type: %q", v.Type))
		}
		descriptorTypes[v.Type] = true
		if _, exists := messages[v.MessageName]; exists {
			errs = multierror.Append(errs, fmt.Errorf("duplicate message type: %q", v.MessageName))
		}
		messages[v.MessageName] = true
	}
	return errs
}

// ValidateConfig ensures that the config object is well-defined
// TODO: also check name and namespace
func (descriptor ConfigDescriptor) ValidateConfig(typ string, obj interface{}) error {
	if obj == nil {
		return fmt.Errorf("invalid nil configuration object")
	}

	t, ok := descriptor.GetByType(typ)
	if !ok {
		return fmt.Errorf("undeclared type: %q", typ)
	}

	v, ok := obj.(proto.Message)
	if !ok {
		return fmt.Errorf("cannot cast to a proto message")
	}

	if proto.MessageName(v) != t.MessageName {
		return fmt.Errorf("mismatched message type %q and type %q",
			proto.MessageName(v), t.MessageName)
	}

	return t.Validate(v)
}

// Validate ensures that the service object is well-defined
func (s *Service) Validate() error {
	var errs error
	if len(s.Hostname) == 0 {
		errs = multierror.Append(errs, fmt.Errorf("invalid empty hostname"))
	}
	parts := strings.Split(s.Hostname, ".")
	for _, part := range parts {
		if !IsDNS1123Label(part) {
			errs = multierror.Append(errs, fmt.Errorf("invalid hostname part: %q", part))
		}
	}

	// Require at least one port
	if len(s.Ports) == 0 {
		errs = multierror.Append(errs, fmt.Errorf("service must have at least one declared port"))
	}

	// Port names can be empty if there exists only one port
	for _, port := range s.Ports {
		if port.Name == "" {
			if len(s.Ports) > 1 {
				errs = multierror.Append(errs,
					fmt.Errorf("empty port names are not allowed for services with multiple ports"))
			}
		} else if !IsDNS1123Label(port.Name) {
			errs = multierror.Append(errs, fmt.Errorf("invalid name: %q", port.Name))
		}
		if err := ValidatePort(port.Port); err != nil {
			errs = multierror.Append(errs,
				fmt.Errorf("invalid service port value %d for %q: %v", port.Port, port.Name, err))
		}
	}
	return errs
}

// Validate ensures that the service instance is well-defined
func (instance *ServiceInstance) Validate() error {
	var errs error
	if instance.Service == nil {
		errs = multierror.Append(errs, fmt.Errorf("missing service in the instance"))
	} else if err := instance.Service.Validate(); err != nil {
		errs = multierror.Append(errs, err)
	}

	if err := instance.Labels.Validate(); err != nil {
		errs = multierror.Append(errs, err)
	}

	if err := ValidatePort(instance.Endpoint.Port); err != nil {
		errs = multierror.Append(errs, err)
	}

	port := instance.Endpoint.ServicePort
	if port == nil {
		errs = multierror.Append(errs, fmt.Errorf("missing service port"))
	} else if instance.Service != nil {
		expected, ok := instance.Service.Ports.Get(port.Name)
		if !ok {
			errs = multierror.Append(errs, fmt.Errorf("missing service port %q", port.Name))
		} else {
			if expected.Port != port.Port {
				errs = multierror.Append(errs,
					fmt.Errorf("unexpected service port value %d, expected %d", port.Port, expected.Port))
			}
			if expected.Protocol != port.Protocol {
				errs = multierror.Append(errs,
					fmt.Errorf("unexpected service protocol %s, expected %s", port.Protocol, expected.Protocol))
			}
		}
	}

	return errs
}

// Validate ensures tag is well-formed
func (t Labels) Validate() error {
	var errs error
	for k, v := range t {
		if !tagRegexp.MatchString(k) {
			errs = multierror.Append(errs, fmt.Errorf("invalid tag key: %q", k))
		}
		if !tagRegexp.MatchString(v) {
			errs = multierror.Append(errs, fmt.Errorf("invalid tag value: %q", v))
		}
	}
	return errs
}

// ValidateFQDN checks a fully-qualified domain name
func ValidateFQDN(fqdn string) error {
	if len(fqdn) > 255 {
		return fmt.Errorf("domain name %q too long (max 255)", fqdn)
	}
	if len(fqdn) == 0 {
		return fmt.Errorf("empty domain name not allowed")
	}

	for _, label := range strings.Split(fqdn, ".") {
		if !IsDNS1123Label(label) {
			return fmt.Errorf("domain name %q invalid (label %q invalid)", fqdn, label)
		}
	}

	return nil
}

// ValidateIstioService checks for validity of a service reference
func ValidateIstioService(svc *proxyconfig.IstioService) (errs error) {
	if svc.Name == "" && svc.Service == "" {
		errs = multierror.Append(errs, errors.New("name or service is mandatory for a service reference"))
	} else if svc.Service != "" && svc.Name != "" {
		errs = multierror.Append(errs, errors.New("specify either name or service, not both"))
	} else if svc.Service != "" {
		if err := ValidateEgressRuleService(svc.Service); err != nil {
			errs = multierror.Append(errs, err)
		}
		if svc.Namespace != "" {
			errs = multierror.Append(errs, errors.New("namespace is not valid when service is provided"))
		}
		if svc.Domain != "" {
			errs = multierror.Append(errs, errors.New("domain is not valid when service is provided"))
		}
	} else if svc.Name != "" {
		if !IsDNS1123Label(svc.Name) {
			errs = multierror.Append(errs, fmt.Errorf("name %q must be a valid label", svc.Name))
		}
	}

	if svc.Namespace != "" && !IsDNS1123Label(svc.Namespace) {
		errs = multierror.Append(errs, fmt.Errorf("namespace %q must be a valid label", svc.Namespace))
	}

	if svc.Domain != "" {
		if err := ValidateFQDN(svc.Domain); err != nil {
			errs = multierror.Append(errs, err)
		}
	}

	if err := Labels(svc.Labels).Validate(); err != nil {
		errs = multierror.Append(errs, err)
	}

	return
}

// ValidateMatchCondition validates a match condition
func ValidateMatchCondition(mc *proxyconfig.MatchCondition) (errs error) {
	if mc.Source != nil {
		if err := ValidateIstioService(mc.Source); err != nil {
			errs = multierror.Append(errs, err)
		}
	}

	if mc.Tcp != nil {
		if err := ValidateL4MatchAttributes(mc.Tcp); err != nil {
			errs = multierror.Append(errs, err)
		}
	}

	if mc.Udp != nil {
		if err := ValidateL4MatchAttributes(mc.Udp); err != nil {
			errs = multierror.Append(errs, err)
		}
		// nolint: golint
		errs = multierror.Append(errs, fmt.Errorf("UDP protocol not supported yet"))
	}

	if mc.Request != nil {
		for name, value := range mc.Request.Headers {
			if err := ValidateHTTPHeaderName(name); err != nil {
				errs = multierror.Append(errs, multierror.Prefix(err, fmt.Sprintf("header name %q invalid: ", name)))
			}
			if err := ValidateStringMatch(value); err != nil {
				errs = multierror.Append(errs, multierror.Prefix(err, fmt.Sprintf("header %q value invalid: ", name)))
			}

			// validate special `uri` header:
			// absolute path must be non-empty (https://www.w3.org/Protocols/rfc2616/rfc2616-sec5.html#sec5.1.2)
			if name == HeaderURI {
				switch m := value.MatchType.(type) {
				case *proxyconfig.StringMatch_Exact:
					if m.Exact == "" {
						errs = multierror.Append(errs, fmt.Errorf("exact header value for %q must be non-empty", HeaderURI))
					}
				case *proxyconfig.StringMatch_Prefix:
					if m.Prefix == "" {
						errs = multierror.Append(errs, fmt.Errorf("prefix header value for %q must be non-empty", HeaderURI))
					}
				case *proxyconfig.StringMatch_Regex:
					if m.Regex == "" {
						errs = multierror.Append(errs, fmt.Errorf("regex header value for %q must be non-empty", HeaderURI))
					}
				}
			}

			// TODO validate authority special header
		}
	}

	return
}

// ValidateHTTPHeaderName checks that the name is lower-case
func ValidateHTTPHeaderName(name string) error {
	if name == "" {
		return fmt.Errorf("header name cannot be empty")
	}
	if strings.ToLower(name) != name {
		return fmt.Errorf("must be in lower case")
	}
	return nil
}

// ValidateStringMatch checks that the match types are correct
func ValidateStringMatch(match *proxyconfig.StringMatch) error {
	switch match.MatchType.(type) {
	case *proxyconfig.StringMatch_Exact, *proxyconfig.StringMatch_Prefix, *proxyconfig.StringMatch_Regex:
	default:
		return fmt.Errorf("unrecognized string match %q", match)
	}
	return nil
}

// ValidateL4MatchAttributes validates L4 Match Attributes
func ValidateL4MatchAttributes(ma *proxyconfig.L4MatchAttributes) (errs error) {
	for _, subnet := range ma.SourceSubnet {
		if err := ValidateSubnet(subnet); err != nil {
			errs = multierror.Append(errs, err)
		}
	}

	for _, subnet := range ma.DestinationSubnet {
		if err := ValidateSubnet(subnet); err != nil {
			errs = multierror.Append(errs, err)
		}
	}

	return
}

// ValidatePercent checks that percent is in range
func ValidatePercent(val int32) error {
	if val < 0 || val > 100 {
		return fmt.Errorf("must be in range 0..100")
	}
	return nil
}

// ValidateFloatPercent checks that percent is in range
func ValidateFloatPercent(val float32) error {
	if val < 0.0 || val > 100.0 {
		return fmt.Errorf("must be in range 0..100")
	}
	return nil
}

// ValidateDestinationWeight validates DestinationWeight
func ValidateDestinationWeight(dw *proxyconfig.DestinationWeight) (errs error) {
	// TODO: fix destination in destination weight to be an istio service

	if err := Labels(dw.Labels).Validate(); err != nil {
		errs = multierror.Append(errs, err)
	}

	if err := ValidatePercent(dw.Weight); err != nil {
		errs = multierror.Append(errs, multierror.Prefix(err, "weight invalid: "))
	}

	return
}

// ValidateHTTPTimeout validates HTTP Timeout
func ValidateHTTPTimeout(timeout *proxyconfig.HTTPTimeout) (errs error) {
	if simple := timeout.GetSimpleTimeout(); simple != nil {
		if err := ValidateDuration(simple.Timeout); err != nil {
			errs = multierror.Append(errs, multierror.Prefix(err, "httpTimeout invalid: "))
		}

		// TODO validate override_header_name?
	}

	return
}

// ValidateHTTPRetries validates HTTP Retries
func ValidateHTTPRetries(retry *proxyconfig.HTTPRetry) (errs error) {
	if simple := retry.GetSimpleRetry(); simple != nil {
		if simple.Attempts < 0 {
			errs = multierror.Append(errs, fmt.Errorf("attempts must be in range [0..]"))
		}

		if err := ValidateDuration(simple.PerTryTimeout); err != nil {
			errs = multierror.Append(errs, multierror.Prefix(err, "perTryTimeout invalid: "))
		}
		// We ignore override_header_name
	}

	return
}

// ValidateHTTPFault validates HTTP Fault
func ValidateHTTPFault(fault *proxyconfig.HTTPFaultInjection) (errs error) {
	if fault.GetDelay() != nil {
		if err := ValidateDelay(fault.GetDelay()); err != nil {
			errs = multierror.Append(errs, err)
		}
	}

	if fault.GetAbort() != nil {
		if err := ValidateAbort(fault.GetAbort()); err != nil {
			errs = multierror.Append(errs, err)
		}
	}

	return
}

// ValidateL4Fault validates L4 Fault
func ValidateL4Fault(fault *proxyconfig.L4FaultInjection) (errs error) {
	if fault.GetTerminate() != nil {
		if err := ValidateTerminate(fault.GetTerminate()); err != nil {
			errs = multierror.Append(errs, err)
		}
		errs = multierror.Append(errs, fmt.Errorf("the terminate fault not supported yet"))
	}

	if fault.GetThrottle() != nil {
		if err := ValidateThrottle(fault.GetThrottle()); err != nil {
			errs = multierror.Append(errs, err)
		}
	}

	return
}

// ValidateSubnet checks that IPv4 subnet form
func ValidateSubnet(subnet string) error {
	// The current implementation only supports IP v4 addresses
	return ValidateIPv4Subnet(subnet)
}

// validateCIDR checks that a string is in "CIDR notation"
func validateCIDR(cidr string) error {
	// We expect a string in "CIDR notation", i.e. a.b.c.d/xx form
	ip, _, err := net.ParseCIDR(cidr)
	if err != nil {
		return fmt.Errorf("%v is not a valid CIDR block", cidr)
	}
	// The current implementation only supports IP v4 addresses
	if ip.To4() == nil {
		return fmt.Errorf("%v is not a valid IPv4 address", cidr)
	}

	return nil
}

// ValidateIPv4Subnet checks that a string is in "CIDR notation" or "Dot-decimal notation"
func ValidateIPv4Subnet(subnet string) error {
	// We expect a string in "CIDR notation" or "Dot-decimal notation"
	// E.g., a.b.c.d/xx form or just a.b.c.d
	if strings.Count(subnet, "/") == 1 {
		return validateCIDR(subnet)
	}
	return ValidateIPv4Address(subnet)
}

// ValidateIPv4Address validates that a string in "CIDR notation" or "Dot-decimal notation"
func ValidateIPv4Address(addr string) error {
	ip := net.ParseIP(addr)
	if ip == nil {
		return fmt.Errorf("%v is not a valid IP", addr)
	}

	// The current implementation only supports IP v4 addresses
	if ip.To4() == nil {
		return fmt.Errorf("%v is not a valid IPv4 address", addr)
	}

	return nil
}

// ValidateDelay checks that fault injection delay is well-formed
func ValidateDelay(delay *proxyconfig.HTTPFaultInjection_Delay) (errs error) {
	if err := ValidateFloatPercent(delay.Percent); err != nil {
		errs = multierror.Append(errs, multierror.Prefix(err, "percent invalid: "))
	}
	if err := ValidateDuration(delay.GetFixedDelay()); err != nil {
		errs = multierror.Append(errs, multierror.Prefix(err, "fixedDelay invalid:"))
	}

	if delay.GetExponentialDelay() != nil {
		if err := ValidateDuration(delay.GetExponentialDelay()); err != nil {
			errs = multierror.Append(errs, multierror.Prefix(err, "exponentialDelay invalid: "))
		}
		errs = multierror.Append(errs, fmt.Errorf("exponentialDelay not supported yet"))
	}

	return
}

// ValidateAbortHTTPStatus checks that fault injection abort HTTP status is valid
func ValidateAbortHTTPStatus(httpStatus *proxyconfig.HTTPFaultInjection_Abort_HttpStatus) (errs error) {
	if httpStatus.HttpStatus < 0 || httpStatus.HttpStatus > 600 {
		errs = multierror.Append(errs, fmt.Errorf("invalid abort http status %v", httpStatus.HttpStatus))
	}

	return
}

// ValidateAbort checks that fault injection abort is well-formed
func ValidateAbort(abort *proxyconfig.HTTPFaultInjection_Abort) (errs error) {
	if err := ValidateFloatPercent(abort.Percent); err != nil {
		errs = multierror.Append(errs, multierror.Prefix(err, "percent invalid: "))
	}

	switch abort.ErrorType.(type) {
	case *proxyconfig.HTTPFaultInjection_Abort_GrpcStatus:
		// TODO No validation yet for grpc_status / http2_error / http_status
		errs = multierror.Append(errs, fmt.Errorf("gRPC fault injection not supported yet"))
	case *proxyconfig.HTTPFaultInjection_Abort_Http2Error:
		// TODO No validation yet for grpc_status / http2_error / http_status
	case *proxyconfig.HTTPFaultInjection_Abort_HttpStatus:
		if err := ValidateAbortHTTPStatus(abort.ErrorType.(*proxyconfig.HTTPFaultInjection_Abort_HttpStatus)); err != nil {
			errs = multierror.Append(errs, err)
		}
	}

	// No validation yet for override_header_name

	return
}

// ValidateTerminate checks that fault injection terminate is well-formed
func ValidateTerminate(terminate *proxyconfig.L4FaultInjection_Terminate) (errs error) {
	if err := ValidateFloatPercent(terminate.Percent); err != nil {
		errs = multierror.Append(errs, multierror.Prefix(err, "terminate percent invalid: "))
	}
	return
}

// ValidateThrottle checks that fault injections throttle is well-formed
func ValidateThrottle(throttle *proxyconfig.L4FaultInjection_Throttle) (errs error) {
	if err := ValidateFloatPercent(throttle.Percent); err != nil {
		errs = multierror.Append(errs, multierror.Prefix(err, "throttle percent invalid: "))
	}

	if throttle.DownstreamLimitBps < 0 {
		errs = multierror.Append(errs, fmt.Errorf("downstreamLimitBps invalid"))
	}

	if throttle.UpstreamLimitBps < 0 {
		errs = multierror.Append(errs, fmt.Errorf("upstreamLimitBps invalid"))
	}

	err := ValidateDuration(throttle.GetThrottleAfterPeriod())
	if err != nil {
		errs = multierror.Append(errs, fmt.Errorf("throttleAfterPeriod invalid"))
	}

	if throttle.GetThrottleAfterBytes() < 0 {
		errs = multierror.Append(errs, fmt.Errorf("throttleAfterBytes invalid"))
	}

	// TODO Check DoubleValue throttle.GetThrottleForSeconds()

	return
}

// ValidateLoadBalancing validates Load Balancing
func ValidateLoadBalancing(lb *proxyconfig.LoadBalancing) (errs error) {
	if lb.LbPolicy == nil {
		errs = multierror.Append(errs, errors.New("must set load balancing if specified"))
	}
	// Currently the policy is just a name, and we don't validate it
	return
}

// ValidateCircuitBreaker validates Circuit Breaker
func ValidateCircuitBreaker(cb *proxyconfig.CircuitBreaker) (errs error) {
	if simple := cb.GetSimpleCb(); simple != nil {
		if simple.MaxConnections < 0 {
			errs = multierror.Append(errs,
				fmt.Errorf("circuitBreak maxConnections must be in range [0..]"))
		}
		if simple.HttpMaxPendingRequests < 0 {
			errs = multierror.Append(errs,
				fmt.Errorf("circuitBreaker maxPendingRequests must be in range [0..]"))
		}
		if simple.HttpMaxRequests < 0 {
			errs = multierror.Append(errs,
				fmt.Errorf("circuitBreaker maxRequests must be in range [0..]"))
		}

		err := ValidateDuration(simple.SleepWindow)
		if err != nil {
			errs = multierror.Append(errs,
				fmt.Errorf("circuitBreaker sleepWindow must be in range [0..]"))
		}

		if simple.HttpConsecutiveErrors < 0 {
			errs = multierror.Append(errs,
				fmt.Errorf("circuitBreaker httpConsecutiveErrors must be in range [0..]"))
		}

		err = ValidateDuration(simple.HttpDetectionInterval)
		if err != nil {
			errs = multierror.Append(errs,
				fmt.Errorf("circuitBreaker httpDetectionInterval must be in range [0..]"))
		}

		if simple.HttpMaxRequestsPerConnection < 0 {
			errs = multierror.Append(errs,
				fmt.Errorf("circuitBreaker httpMaxRequestsPerConnection must be in range [0..]"))
		}
		if err := ValidatePercent(simple.HttpMaxEjectionPercent); err != nil {
			errs = multierror.Append(errs, multierror.Prefix(err, "circuitBreaker httpMaxEjectionPercent invalid: "))
		}
	}

	return
}

// ValidateWeights checks that destination weights sum to 100
func ValidateWeights(routes []*proxyconfig.DestinationWeight) (errs error) {
	// Sum weights
	sum := 0
	for _, destWeight := range routes {
		sum = sum + int(destWeight.Weight)
	}

	// From cfg.proto "If there is only [one] destination in a rule, the weight value is assumed to be 100."
	if len(routes) == 1 && sum == 0 {
		return
	}

	if sum != 100 {
		errs = multierror.Append(errs,
			fmt.Errorf("route weights total %v (must total 100)", sum))
	}

	return
}

// ValidateRouteRule checks routing rules
func ValidateRouteRule(msg proto.Message) error {
	value, ok := msg.(*proxyconfig.RouteRule)
	if !ok {
		return fmt.Errorf("cannot cast to routing rule")
	}

	var errs error
	if value.Destination == nil {
		errs = multierror.Append(errs, fmt.Errorf("route rule must have a destination service"))
	} else {
		if err := ValidateIstioService(value.Destination); err != nil {
			errs = multierror.Append(errs, err)
		}
		if len(value.Destination.Labels) > 0 {
			errs = multierror.Append(errs, errors.New("route rule destination labels must be empty"))
		}
	}

	// We don't validate precedence because any int32 is legal

	if value.Match != nil {
		if err := ValidateMatchCondition(value.Match); err != nil {
			errs = multierror.Append(errs, err)
		}
	}

	if value.Rewrite != nil {
		if value.Rewrite.GetUri() == "" && value.Rewrite.GetAuthority() == "" {
			errs = multierror.Append(errs, errors.New("rewrite must specify path, host, or both"))
		}
	}

	if value.Redirect != nil {
		if len(value.Route) > 0 {
			errs = multierror.Append(errs, errors.New("rule cannot contain both route and redirect"))
		}

		if value.HttpFault != nil {
			errs = multierror.Append(errs, errors.New("rule cannot contain both fault and redirect"))
		}

		if value.Redirect.GetAuthority() == "" && value.Redirect.GetUri() == "" {
			errs = multierror.Append(errs, errors.New("redirect must specify path, host, or both"))
		}

		if value.WebsocketUpgrade {
			// nolint: golint
			errs = multierror.Append(errs, errors.New("WebSocket upgrade is not allowed on redirect rules"))
		}
	}

	if value.Redirect != nil && value.Rewrite != nil {
		errs = multierror.Append(errs, errors.New("rule cannot contain both rewrite and redirect"))
	}

	if value.Route != nil {
		for _, destWeight := range value.Route {
			if err := ValidateDestinationWeight(destWeight); err != nil {
				errs = multierror.Append(errs, err)
			}
		}
		if err := ValidateWeights(value.Route); err != nil {
			errs = multierror.Append(errs, err)
		}
	}

	if value.Mirror != nil {
		if err := ValidateIstioService(value.Mirror); err != nil {
			errs = multierror.Append(errs, err)
		}
	}

	for name, val := range value.AppendHeaders {
		if err := ValidateHTTPHeaderName(name); err != nil {
			errs = multierror.Append(errs, err)
		}
		if val == "" {
			errs = multierror.Append(errs,
				fmt.Errorf("appended header %q must have a non-empty value", name))
		}
	}

	if value.CorsPolicy != nil {
		if value.CorsPolicy.MaxAge != nil {
			if err := ValidateDuration(value.CorsPolicy.MaxAge); err != nil {
				errs = multierror.Append(errs, err)
			}
			if value.CorsPolicy.MaxAge.Nanos > 0 {
				errs = multierror.Append(errs,
					errors.New("max_age duration is accurate only to seconds precision"))
			}
		}

		for _, name := range value.CorsPolicy.AllowHeaders {
			if err := ValidateHTTPHeaderName(name); err != nil {
				errs = multierror.Append(errs, err)
			}
		}

		for _, name := range value.CorsPolicy.ExposeHeaders {
			if err := ValidateHTTPHeaderName(name); err != nil {
				errs = multierror.Append(errs, err)
			}
		}

		for _, method := range value.CorsPolicy.AllowMethods {
			if !supportedMethods[method] {
				errs = multierror.Append(errs, fmt.Errorf("%q is not a supported HTTP method", method))
			}
		}
	}

	if value.HttpReqTimeout != nil {
		if err := ValidateHTTPTimeout(value.HttpReqTimeout); err != nil {
			errs = multierror.Append(errs, err)
		}
	}

	if value.HttpReqRetries != nil {
		if err := ValidateHTTPRetries(value.HttpReqRetries); err != nil {
			errs = multierror.Append(errs, err)
		}
	}

	if value.HttpFault != nil {
		if err := ValidateHTTPFault(value.HttpFault); err != nil {
			errs = multierror.Append(errs, err)
		}
	}

	if value.L4Fault != nil {
		if err := ValidateL4Fault(value.L4Fault); err != nil {
			errs = multierror.Append(errs, err)
		}
		// nolint: golint
		errs = multierror.Append(errs, fmt.Errorf("L4 faults are not implemented"))
	}

	return errs
}

// ValidateIngressRule checks ingress rules
func ValidateIngressRule(msg proto.Message) error {
	value, ok := msg.(*proxyconfig.IngressRule)
	if !ok {
		return fmt.Errorf("cannot cast to ingress rule")
	}

	var errs error
	if value.Destination == nil {
		errs = multierror.Append(errs, fmt.Errorf("ingress rule must have a destination service"))
	} else {
		if err := ValidateIstioService(value.Destination); err != nil {
			errs = multierror.Append(errs, err)
		}
		if len(value.Destination.Labels) > 0 {
			errs = multierror.Append(errs, errors.New("ingress rule destination labels must be empty"))
		}
	}

	// TODO: complete validation for ingress
	return errs
}

// ValidateEgressRule checks egress rules
func ValidateEgressRule(msg proto.Message) error {
	rule, ok := msg.(*proxyconfig.EgressRule)
	if !ok {
		return fmt.Errorf("cannot cast to egress rule")
	}

	var errs error
	destination := rule.Destination

	if err := ValidateEgressRuleDestination(destination); err != nil {
		errs = multierror.Append(errs, err)
	}

	if len(rule.Ports) == 0 {
		errs = multierror.Append(errs, fmt.Errorf("egress rule must have a ports list"))
	}

	cidrDestinationService := destination != nil && strings.Count(destination.Service, "/") == 1

	ports := make(map[int32]bool)
	for _, port := range rule.Ports {
		if _, exists := ports[port.Port]; exists {
			errs = multierror.Append(errs, fmt.Errorf("duplicate port: %d", port.Port))
		}
		ports[port.Port] = true

		if err := ValidateEgressRulePort(port); err != nil {
			errs = multierror.Append(errs, err)
		}

<<<<<<< HEAD
		if cidrDestinationService &&
			!IsEgressRulesSupportedTCPProtocol(Protocol(strings.ToUpper(port.Protocol))) {
			errs = multierror.Append(errs, fmt.Errorf("Only the following protocols can be defined for "+
				"CIDR destination service notation "+egressRulesSupportedTCPProtocols()+
				". This rule: port: %d protocol: %s destination.service: %s",
=======
		if cidrDestinationService && ConvertCaseInsensitiveStringToProtocol(port.Protocol) != ProtocolTCP {
			errs = multierror.Append(errs, fmt.Errorf("Only TCP protocol can be defined for CIDR destination "+
				"service notation. port: %d protocol: %s destination.service: %s",
>>>>>>> 8743921f
				port.Port, port.Protocol, destination.Service))
		}
	}

	if rule.UseEgressProxy {
		errs = multierror.Append(errs, fmt.Errorf("directing traffic through egress proxy is not implemented yet"))
	}

	return errs
}

//ValidateEgressRuleDestination checks that valid destination is used for an egress-rule
// only service field is allowed, all other fields are forbidden
func ValidateEgressRuleDestination(destination *proxyconfig.IstioService) error {
	if destination == nil {
		return fmt.Errorf("destination of egress rule must have destination field")
	}

	var errs error
	if destination.Name != "" {
		errs = multierror.Append(errs, fmt.Errorf("destination of egress rule must not have name field"))
	}

	if destination.Namespace != "" {
		errs = multierror.Append(errs,
			fmt.Errorf("destination of egress rule must not have namespace field"))
	}

	if destination.Domain != "" {
		errs = multierror.Append(errs, fmt.Errorf("destination of egress rule must not have domain field"))
	}

	if len(destination.Labels) > 0 {
		errs = multierror.Append(errs, fmt.Errorf("destination of egress rule must not have labels field"))
	}

	if err := ValidateEgressRuleService(destination.Service); err != nil {
		errs = multierror.Append(errs, err)
	}
	return errs
}

// ValidateEgressRuleService validates service field of egress rules. Service field of egress rule contains either
// domain, according to the definition of Envoy's domain of virtual hosts, or CIDR, according to the definition of
// destination_ip_list of a route in Envoy's TCP Proxy filter.
func ValidateEgressRuleService(service string) error {
	if strings.Count(service, "/") == 1 {
		return validateCIDR(service)
	}
	return ValidateEgressRuleDomain(service)
}

// ValidateEgressRuleDomain validates domains in the egress rules
// domains are according to the definion of Envoy's domain of virtual hosts.
//
// Wildcard hosts are supported in the form of “*.foo.com” or “*-bar.foo.com”.
// Note that the wildcard will not match the empty string. e.g. “*-bar.foo.com” will match “baz-bar.foo.com”
// but not “-bar.foo.com”.  Additionally, a special entry “*” is allowed which will match any host/authority header.
func ValidateEgressRuleDomain(domain string) error {
	if len(domain) < 1 {
		return fmt.Errorf("domain must not be empty string")
	}

	if domain[0] == '*' {
		domain = domain[1:]   // wildcard * is allowed only at the first position
		if len(domain) == 0 { // the domain was just * and it is OK
			return nil
		}
		if domain[0] == '.' || domain[0] == '-' {
			// the domain started with '*.' or '*-' - the rest of the domain should be validate FDQN
			domain = domain[1:]
		}
	}
	return ValidateFQDN(domain)
}

// ValidateEgressRulePort checks the port of the egress rule (communication port and protocol)
func ValidateEgressRulePort(port *proxyconfig.EgressRule_Port) error {

	if err := ValidatePort(int(port.Port)); err != nil {
		return err
	}

	if !IsEgressRulesSupportedProtocol(Protocol(strings.ToUpper(port.Protocol))) {
		return fmt.Errorf("egress rule support is available only for the following protocols: %s",
			egressRulesSupportedProtocols())
	}
	return nil
}

// ValidateDestinationPolicy checks proxy policies
func ValidateDestinationPolicy(msg proto.Message) error {
	policy, ok := msg.(*proxyconfig.DestinationPolicy)
	if !ok {
		return fmt.Errorf("cannot cast to destination policy")
	}

	var errs error
	if policy.Destination == nil {
		errs = multierror.Append(errs, errors.New("destination is required in the destination policy"))
	} else if err := ValidateIstioService(policy.Destination); err != nil {
		errs = multierror.Append(errs, err)
	}

	if policy.Source != nil {
		if err := ValidateIstioService(policy.Source); err != nil {
			errs = multierror.Append(errs, err)
		}
	}

	if policy.LoadBalancing != nil {
		if err := ValidateLoadBalancing(policy.LoadBalancing); err != nil {
			errs = multierror.Append(errs, err)
		}
	}

	if policy.CircuitBreaker != nil {
		if err := ValidateCircuitBreaker(policy.CircuitBreaker); err != nil {
			errs = multierror.Append(errs, err)
		}
	}

	return errs
}

// ValidateProxyAddress checks that a network address is well-formed
func ValidateProxyAddress(hostAddr string) error {
	colon := strings.Index(hostAddr, ":")
	if colon < 0 {
		return fmt.Errorf("':' separator not found in %q, host address must be of the form <DNS name>:<port> or <IP>:<port>",
			hostAddr)
	}
	port, err := strconv.Atoi(hostAddr[colon+1:])
	if err != nil {
		return err
	}
	if err = ValidatePort(port); err != nil {
		return err
	}
	host := hostAddr[:colon]
	if err = ValidateFQDN(host); err != nil {
		if err = ValidateIPv4Address(host); err != nil {
			return fmt.Errorf("%q is not a valid hostname or an IPv4 address", host)
		}
	}

	return nil
}

// ValidateDuration checks that a proto duration is well-formed
func ValidateDuration(pd *duration.Duration) error {
	dur, err := ptypes.Duration(pd)
	if err != nil {
		return err
	}
	if dur < (1 * time.Millisecond) {
		return errors.New("duration must be greater than 1ms")
	}
	if dur%time.Millisecond != 0 {
		return errors.New("only durations to ms precision is supported")
	}
	return nil
}

// ValidateDurationRange verifies range is in specified duration
func ValidateDurationRange(dur, min, max time.Duration) error {
	if dur > max || dur < min {
		return fmt.Errorf("time %v must be >%v and <%v", dur.String(), min.String(), max.String())
	}

	return nil
}

// ValidateParentAndDrain checks that parent and drain durations are valid
func ValidateParentAndDrain(drainTime, parentShutdown *duration.Duration) (errs error) {
	if err := ValidateDuration(drainTime); err != nil {
		errs = multierror.Append(errs, multierror.Prefix(err, "invalid drain duration:"))
	}
	if err := ValidateDuration(parentShutdown); err != nil {
		errs = multierror.Append(errs, multierror.Prefix(err, "invalid parent shutdown duration:"))
	}
	if errs != nil {
		return
	}

	drainDuration, _ := ptypes.Duration(drainTime)
	parentShutdownDuration, _ := ptypes.Duration(parentShutdown)

	if drainDuration%time.Second != 0 {
		errs = multierror.Append(errs,
			errors.New("drain time only supports durations to seconds precision"))
	}
	if parentShutdownDuration%time.Second != 0 {
		errs = multierror.Append(errs,
			errors.New("parent shutdown time only supports durations to seconds precision"))
	}
	if parentShutdownDuration <= drainDuration {
		errs = multierror.Append(errs,
			fmt.Errorf("parent shutdown time %v must be greater than drain time %v",
				parentShutdownDuration.String(), drainDuration.String()))
	}

	if drainDuration > drainTimeMax {
		errs = multierror.Append(errs,
			fmt.Errorf("drain time %v must be <%v", drainDuration.String(), drainTimeMax.String()))
	}

	if parentShutdownDuration > parentShutdownTimeMax {
		errs = multierror.Append(errs,
			fmt.Errorf("parent shutdown time %v must be <%v",
				parentShutdownDuration.String(), parentShutdownTimeMax.String()))
	}

	return
}

// ValidateRefreshDelay validates the discovery refresh delay time
func ValidateRefreshDelay(refresh *duration.Duration) error {
	if err := ValidateDuration(refresh); err != nil {
		return err
	}

	refreshDuration, _ := ptypes.Duration(refresh)
	err := ValidateDurationRange(refreshDuration, discoveryRefreshDelayMin, discoveryRefreshDelayMax)
	return err
}

// ValidateConnectTimeout validates the envoy conncection timeout
func ValidateConnectTimeout(timeout *duration.Duration) error {
	if err := ValidateDuration(timeout); err != nil {
		return err
	}

	timeoutDuration, _ := ptypes.Duration(timeout)
	err := ValidateDurationRange(timeoutDuration, connectTimeoutMin, connectTimeoutMax)
	return err
}

// ValidateMeshConfig checks that the mesh config is well-formed
func ValidateMeshConfig(mesh *proxyconfig.MeshConfig) (errs error) {
	if mesh.EgressProxyAddress != "" {
		if err := ValidateProxyAddress(mesh.EgressProxyAddress); err != nil {
			errs = multierror.Append(errs, multierror.Prefix(err, "invalid egress proxy address:"))
		}
	}

	if mesh.MixerAddress != "" {
		if err := ValidateProxyAddress(mesh.MixerAddress); err != nil {
			errs = multierror.Append(errs, multierror.Prefix(err, "invalid Mixer address:"))
		}
	}

	if err := ValidatePort(int(mesh.ProxyListenPort)); err != nil {
		errs = multierror.Append(errs, multierror.Prefix(err, "invalid proxy listen port:"))
	}

	if err := ValidateConnectTimeout(mesh.ConnectTimeout); err != nil {
		errs = multierror.Append(errs, multierror.Prefix(err, "invalid connect timeout:"))
	}

	switch mesh.AuthPolicy {
	case proxyconfig.MeshConfig_NONE, proxyconfig.MeshConfig_MUTUAL_TLS:
	default:
		errs = multierror.Append(errs, fmt.Errorf("unrecognized auth policy %q", mesh.AuthPolicy))
	}

	if err := ValidateRefreshDelay(mesh.RdsRefreshDelay); err != nil {
		errs = multierror.Append(errs, multierror.Prefix(err, "invalid refresh delay:"))
	}

	if mesh.DefaultConfig == nil {
		errs = multierror.Append(errs, errors.New("missing default config"))
	} else if err := ValidateProxyConfig(mesh.DefaultConfig); err != nil {
		errs = multierror.Append(errs, err)
	}

	return
}

// ValidateProxyConfig checks that the mesh config is well-formed
func ValidateProxyConfig(config *proxyconfig.ProxyConfig) (errs error) {
	if config.ConfigPath == "" {
		errs = multierror.Append(errs, errors.New("config path must be set"))
	}

	if config.BinaryPath == "" {
		errs = multierror.Append(errs, errors.New("binary path must be set"))
	}

	if config.ServiceCluster == "" {
		errs = multierror.Append(errs, errors.New("service cluster must be set"))
	}

	if err := ValidateParentAndDrain(config.DrainDuration, config.ParentShutdownDuration); err != nil {
		errs = multierror.Append(errs, multierror.Prefix(err, "invalid parent and drain time combination"))
	}

	if err := ValidateRefreshDelay(config.DiscoveryRefreshDelay); err != nil {
		errs = multierror.Append(errs, multierror.Prefix(err, "invalid refresh delay:"))
	}

	// discovery address is mandatory since mutual TLS relies on CDS.
	// strictly speaking, proxies can operate without RDS/CDS and with hot restarts
	// but that requires additional test validation
	if config.DiscoveryAddress == "" {
		errs = multierror.Append(errs, errors.New("discovery address must be set to the proxy discovery service"))
	} else if err := ValidateProxyAddress(config.DiscoveryAddress); err != nil {
		errs = multierror.Append(errs, multierror.Prefix(err, "invalid discovery address:"))
	}

	if config.ZipkinAddress != "" {
		if err := ValidateProxyAddress(config.ZipkinAddress); err != nil {
			errs = multierror.Append(errs, multierror.Prefix(err, "invalid zipkin address:"))
		}
	}

	if err := ValidateConnectTimeout(config.ConnectTimeout); err != nil {
		errs = multierror.Append(errs, multierror.Prefix(err, "invalid connect timeout:"))
	}

	if config.StatsdUdpAddress != "" {
		if err := ValidateProxyAddress(config.StatsdUdpAddress); err != nil {
			errs = multierror.Append(errs, multierror.Prefix(err, "invalid statsd udp address:"))
		}
	}

	if err := ValidatePort(int(config.ProxyAdminPort)); err != nil {
		errs = multierror.Append(errs, multierror.Prefix(err, "invalid proxy admin port:"))
	}

	switch config.ControlPlaneAuthPolicy {
	case proxyconfig.AuthenticationPolicy_NONE, proxyconfig.AuthenticationPolicy_MUTUAL_TLS:
	default:
		errs = multierror.Append(errs,
			fmt.Errorf("unrecognized control plane auth policy %q", config.ControlPlaneAuthPolicy))
	}

	return
}

// ValidateMixerAttributes checks that Mixer attributes is
// well-formed.
func ValidateMixerAttributes(msg proto.Message) error {
	in, ok := msg.(*mpb.Attributes)
	if !ok {
		return errors.New("cannot case to attributes")
	}
	if in == nil || len(in.Attributes) == 0 {
		return errors.New("list of attributes is nil/empty")
	}
	var errs error
	for k, v := range in.Attributes {
		switch val := v.Value.(type) {
		case *mpb.Attributes_AttributeValue_StringValue:
			if val.StringValue == "" {
				errs = multierror.Append(errs,
					fmt.Errorf("string attribute for %q should not be empty", k))
			}
		case *mpb.Attributes_AttributeValue_DurationValue:
			if val.DurationValue == nil {
				errs = multierror.Append(errs,
					fmt.Errorf("duration attribute for %q should not be nil", k))
			}
			if _, err := types.DurationFromProto(val.DurationValue); err != nil {
				errs = multierror.Append(errs, err)
			}
		case *mpb.Attributes_AttributeValue_BytesValue:
			if len(val.BytesValue) == 0 {
				errs = multierror.Append(errs,
					fmt.Errorf("bytes attribute for %q should not be ", k))
			}
		case *mpb.Attributes_AttributeValue_TimestampValue:
			if val.TimestampValue == nil {
				errs = multierror.Append(errs,
					fmt.Errorf("timestamp attribute for %q should not be nil", k))
			}
			if _, err := types.TimestampFromProto(val.TimestampValue); err != nil {
				errs = multierror.Append(errs, err)
			}
		case *mpb.Attributes_AttributeValue_StringMapValue:
			if val.StringMapValue == nil || val.StringMapValue.Entries == nil {
				errs = multierror.Append(errs,
					fmt.Errorf("stringmap attribute for %q should not be nil", k))
			}
		}
	}
	return errs
}

// ValidateHTTPAPISpec checks that HTTPAPISpec is well-formed.
func ValidateHTTPAPISpec(msg proto.Message) error {
	in, ok := msg.(*mccpb.HTTPAPISpec)
	if !ok {
		return errors.New("cannot case to HTTPAPISpec")
	}
	var errs error
	// top-level list of attributes is optional
	if in.Attributes != nil {
		if err := ValidateMixerAttributes(in.Attributes); err != nil {
			errs = multierror.Append(errs, err)
		}
	}
	if len(in.Patterns) == 0 {
		errs = multierror.Append(errs, errors.New("at least one pattern must be specified"))
	}
	for _, pattern := range in.Patterns {
		if err := ValidateMixerAttributes(in.Attributes); err != nil {
			errs = multierror.Append(errs, err)
		}
		if pattern.HttpMethod == "" {
			errs = multierror.Append(errs, errors.New("http_method cannot be empty"))
		}
		switch m := pattern.Pattern.(type) {
		case *mccpb.HTTPAPISpecPattern_UriTemplate:
			if m.UriTemplate == "" {
				errs = multierror.Append(errs, errors.New("uri_template cannot be empty"))
			}
		case *mccpb.HTTPAPISpecPattern_Regex:
			if m.Regex == "" {
				errs = multierror.Append(errs, errors.New("regex cannot be empty"))
			}
		}
	}
	for _, key := range in.ApiKeys {
		switch m := key.Key.(type) {
		case *mccpb.APIKey_Query:
			if m.Query == "" {
				errs = multierror.Append(errs, errors.New("query cannot be empty"))
			}
		case *mccpb.APIKey_Header:
			if m.Header == "" {
				errs = multierror.Append(errs, errors.New("header cannot be empty"))
			}
		case *mccpb.APIKey_Cookie:
			if m.Cookie == "" {
				errs = multierror.Append(errs, errors.New("cookie cannot be empty"))
			}
		}
	}
	return errs
}

// ValidateHTTPAPISpecBinding checks that HTTPAPISpecBinding is well-formed.
func ValidateHTTPAPISpecBinding(msg proto.Message) error {
	in, ok := msg.(*mccpb.HTTPAPISpecBinding)
	if !ok {
		return errors.New("cannot case to HTTPAPISpecBinding")
	}
	var errs error
	if len(in.Services) == 0 {
		errs = multierror.Append(errs, errors.New("at least one service must be specified"))
	}
	for _, service := range in.Services {
		if err := ValidateIstioService(mixerToProxyIstioService(service)); err != nil {
			errs = multierror.Append(errs, err)
		}
	}
	if len(in.ApiSpecs) == 0 {
		errs = multierror.Append(errs, errors.New("at least one spec must be specified"))
	}
	for _, spec := range in.ApiSpecs {
		if spec.Name == "" {
			errs = multierror.Append(errs, errors.New("name is mandatory for HTTPAPISpecReference"))
		}
		if spec.Namespace != "" && !IsDNS1123Label(spec.Namespace) {
			errs = multierror.Append(errs, fmt.Errorf("namespace %q must be a valid label", spec.Namespace))
		}
	}
	return errs
}

// ValidateQuotaSpec checks that Quota is well-formed.
func ValidateQuotaSpec(msg proto.Message) error {
	in, ok := msg.(*mccpb.QuotaSpec)
	if !ok {
		return errors.New("cannot case to HTTPAPISpecBinding")
	}
	var errs error
	if len(in.Rules) == 0 {
		errs = multierror.Append(errs, errors.New("a least one rule must be specified"))
	}
	for _, rule := range in.Rules {
		for _, match := range rule.Match {
			for name, clause := range match.Clause {
				switch matchType := clause.MatchType.(type) {
				case *mccpb.StringMatch_Exact:
					if matchType.Exact == "" {
						errs = multierror.Append(errs,
							fmt.Errorf("StringMatch_Exact for attribute %q cannot be empty", name)) // nolint: golint
					}
				case *mccpb.StringMatch_Prefix:
					if matchType.Prefix == "" {
						errs = multierror.Append(errs,
							fmt.Errorf("StringMatch_Prefix for attribute %q cannot be empty", name)) // nolint: golint
					}
				case *mccpb.StringMatch_Regex:
					if matchType.Regex == "" {
						errs = multierror.Append(errs,
							fmt.Errorf("StringMatch_Regex for attribute %q cannot be empty", name)) // nolint: golint
					}
				}
			}
		}
		if len(rule.Quotas) == 0 {
			errs = multierror.Append(errs, errors.New("a least one quota must be specified"))
		}
		for _, quota := range rule.Quotas {
			if quota.Quota == "" {
				errs = multierror.Append(errs, errors.New("quota name cannot be empty"))
			}
			if quota.Charge <= 0 {
				errs = multierror.Append(errs, errors.New("quota charge amount must be positive"))
			}
		}
	}
	return errs
}

// ValidateQuotaSpecBinding checks that QuotaSpecBinding is well-formed.
func ValidateQuotaSpecBinding(msg proto.Message) error {
	in, ok := msg.(*mccpb.QuotaSpecBinding)
	if !ok {
		return errors.New("cannot case to HTTPAPISpecBinding")
	}
	var errs error
	if len(in.Services) == 0 {
		errs = multierror.Append(errs, errors.New("at least one service must be specified"))
	}
	for _, service := range in.Services {
		if err := ValidateIstioService(mixerToProxyIstioService(service)); err != nil {
			errs = multierror.Append(errs, err)
		}
	}
	if len(in.QuotaSpecs) == 0 {
		errs = multierror.Append(errs, errors.New("at least one spec must be specified"))
	}
	for _, spec := range in.QuotaSpecs {
		if spec.Name == "" {
			errs = multierror.Append(errs, errors.New("name is mandatory for QuotaSpecReference"))
		}
		if spec.Namespace != "" && !IsDNS1123Label(spec.Namespace) {
			errs = multierror.Append(errs, fmt.Errorf("namespace %q must be a valid label", spec.Namespace))
		}
	}
	return errs
}<|MERGE_RESOLUTION|>--- conflicted
+++ resolved
@@ -881,17 +881,9 @@
 			errs = multierror.Append(errs, err)
 		}
 
-<<<<<<< HEAD
-		if cidrDestinationService &&
-			!IsEgressRulesSupportedTCPProtocol(Protocol(strings.ToUpper(port.Protocol))) {
-			errs = multierror.Append(errs, fmt.Errorf("Only the following protocols can be defined for "+
-				"CIDR destination service notation "+egressRulesSupportedTCPProtocols()+
-				". This rule: port: %d protocol: %s destination.service: %s",
-=======
 		if cidrDestinationService && ConvertCaseInsensitiveStringToProtocol(port.Protocol) != ProtocolTCP {
 			errs = multierror.Append(errs, fmt.Errorf("Only TCP protocol can be defined for CIDR destination "+
 				"service notation. port: %d protocol: %s destination.service: %s",
->>>>>>> 8743921f
 				port.Port, port.Protocol, destination.Service))
 		}
 	}
