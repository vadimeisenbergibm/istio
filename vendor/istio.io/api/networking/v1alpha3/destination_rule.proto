// Copyright 2018 Istio Authors
//
//   Licensed under the Apache License, Version 2.0 (the "License");
//   you may not use this file except in compliance with the License.
//   You may obtain a copy of the License at
//
//       http://www.apache.org/licenses/LICENSE-2.0
//
//   Unless required by applicable law or agreed to in writing, software
//   distributed under the License is distributed on an "AS IS" BASIS,
//   WITHOUT WARRANTIES OR CONDITIONS OF ANY KIND, either express or implied.
//   See the License for the specific language governing permissions and
//   limitations under the License.
syntax = "proto3";

import "google/protobuf/duration.proto";
import "networking/v1alpha3/virtual_service.proto";

package istio.networking.v1alpha3;

option go_package = "istio.io/api/networking/v1alpha3";

// `DestinationRule` defines policies that apply to traffic intended for a
// service after routing has occurred. These rules specify configuration
// for load balancing, connection pool size from the sidecar, and outlier
// detection settings to detect and evict unhealthy hosts from the load
// balancing pool. For example, a simple load balancing policy for the
// ratings service would look as follows:
//
// ```yaml
// apiVersion: networking.istio.io/v1alpha3
// kind: DestinationRule
// metadata:
//   name: bookinfo-ratings
// spec:
//   host: ratings.prod.svc.cluster.local
//   trafficPolicy:
//     loadBalancer:
//       simple: LEAST_CONN
// ```
//
// Version specific policies can be specified by defining a named
// `subset` and overriding the settings specified at the service level. The
// following rule uses a round robin load balancing policy for all traffic
// going to a subset named testversion that is composed of endpoints (e.g.,
// pods) with labels (version:v3).
//
// ```yaml
// apiVersion: networking.istio.io/v1alpha3
// kind: DestinationRule
// metadata:
//   name: bookinfo-ratings
// spec:
//   host: ratings.prod.svc.cluster.local
//   trafficPolicy:
//     loadBalancer:
//       simple: LEAST_CONN
//   subsets:
//   - name: testversion
//     labels:
//       version: v3
//     trafficPolicy:
//       loadBalancer:
//         simple: ROUND_ROBIN
// ```
//
// **Note:** Policies specified for subsets will not take effect until
// a route rule explicitly sends traffic to this subset.
//
// Traffic policies can be customized to specific ports as well. The
// following rule uses the least connection load balancing policy for all
// traffic to port 80, while uses a round robin load balancing setting for
// traffic to the port 9080.
//
// ```yaml
// apiVersion: networking.istio.io/v1alpha3
// kind: DestinationRule
// metadata:
//   name: bookinfo-ratings-port
// spec:
//   host: ratings.prod.svc.cluster.local
//   trafficPolicy: # Apply to all ports
//     portLevelSettings:
//     - port:
//         number: 80
//       loadBalancer:
//         simple: LEAST_CONN
//     - port:
//         number: 9080
//       loadBalancer:
//         simple: ROUND_ROBIN
// ```
message DestinationRule {
  // REQUIRED. The name of a service from the service registry. Service
  // names are looked up from the platform's service registry (e.g.,
  // Kubernetes services, Consul services, etc.) and from the hosts
  // declared by [ServiceEntries](#ServiceEntry). Rules defined for
  // services that do not exist in the service registry will be ignored.
  //
  // *Note for Kubernetes users*: When short names are used (e.g. "reviews"
  // instead of "reviews.default.svc.cluster.local"), Istio will interpret
  // the short name based on the namespace of the rule, not the service. A
  // rule in the "default" namespace containing a host "reviews will be
  // interpreted as "reviews.default.svc.cluster.local", irrespective of
  // the actual namespace associated with the reviews service. _To avoid
  // potential misconfigurations, it is recommended to always use fully
  // qualified domain names over short names._
  //
  // Note that the host field applies to both HTTP and TCP services.
  string host = 1;

  // Traffic policies to apply (load balancing policy, connection pool
  // sizes, outlier detection).
  TrafficPolicy traffic_policy = 2;

  // One or more named sets that represent individual versions of a
  // service. Traffic policies can be overridden at subset level.
  repeated Subset subsets = 3;
}

// Traffic policies to apply for a specific destination, across all
// destination ports. See DestinationRule for examples.
message TrafficPolicy {
  // Settings controlling the load balancer algorithms.
  LoadBalancerSettings load_balancer = 1;

  // Settings controlling the volume of connections to an upstream service
  ConnectionPoolSettings connection_pool = 2;

  // Settings controlling eviction of unhealthy hosts from the load balancing pool
  OutlierDetection outlier_detection = 3;

  // TLS related settings for connections to the upstream service.
  TLSSettings tls = 4;

  // Traffic policies that apply to specific ports of the service
  message PortTrafficPolicy {
    // Specifies the port name or number of a port on the destination service
    // on which this policy is being applied.
    //
    // Names must comply with DNS label syntax (rfc1035) and therefore cannot
    // collide with numbers. If there are multiple ports on a service with
    // the same protocol the names should be of the form <protocol-name>-<DNS
    // label>.
    PortSelector port = 1;

    // Settings controlling the load balancer algorithms.
    LoadBalancerSettings load_balancer = 2;

    // Settings controlling the volume of connections to an upstream service
    ConnectionPoolSettings connection_pool = 3;

    // Settings controlling eviction of unhealthy hosts from the load balancing pool
    OutlierDetection outlier_detection = 4;

    // TLS related settings for connections to the upstream service.
    TLSSettings tls = 5;
  }

  // Traffic policies specific to individual ports. Note that port level
  // settings will override the destination-level settings. Traffic
  // settings specified at the destination-level will not be inherited when
  // overridden by port-level settings, i.e. default values will be applied
  // to fields omitted in port-level traffic policies.
  repeated PortTrafficPolicy port_level_settings = 5;
}

// A subset of endpoints of a service. Subsets can be used for scenarios
// like A/B testing, or routing to a specific version of a service. Refer
// to [VirtualService](#VirtualService) documentation for examples of using
// subsets in these scenarios. In addition, traffic policies defined at the
// service-level can be overridden at a subset-level. The following rule
// uses a round robin load balancing policy for all traffic going to a
// subset named testversion that is composed of endpoints (e.g., pods) with
// labels (version:v3).
//
// ```yaml
// apiVersion: networking.istio.io/v1alpha3
// kind: DestinationRule
// metadata:
//   name: bookinfo-ratings
// spec:
//   host: ratings.prod.svc.cluster.local
//   trafficPolicy:
//     loadBalancer:
//       simple: LEAST_CONN
//   subsets:
//   - name: testversion
//     labels:
//       version: v3
//     trafficPolicy:
//       loadBalancer:
//         simple: ROUND_ROBIN
// ```
//
// **Note:** Policies specified for subsets will not take effect until
// a route rule explicitly sends traffic to this subset.
message Subset {
  // REQUIRED. Name of the subset. The service name and the subset name can
  // be used for traffic splitting in a route rule.
  string name = 1;

  // REQUIRED. Labels apply a filter over the endpoints of a service in the
  // service registry. See route rules for examples of usage.
  map<string, string> labels = 2;

  // Traffic policies that apply to this subset. Subsets inherit the
  // traffic policies specified at the DestinationRule level. Settings
  // specified at the subset level will override the corresponding settings
  // specified at the DestinationRule level.
  TrafficPolicy traffic_policy = 3;
}

// Load balancing policies to apply for a specific destination. See Envoy's
// load balancing
// [documentation](https://www.envoyproxy.io/docs/envoy/latest/intro/arch_overview/load_balancing.html)
// for more details.
//
// For example, the following rule uses a round robin load balancing policy
// for all traffic going to the ratings service.
//
// ```yaml
// apiVersion: networking.istio.io/v1alpha3
// kind: DestinationRule
// metadata:
//   name: bookinfo-ratings
// spec:
//   host: ratings.prod.svc.cluster.local
//   trafficPolicy:
//     loadBalancer:
//       simple: ROUND_ROBIN
// ```
//
// The following example uses the consistent hashing based load balancer
// for the same ratings service using the Cookie header as the hash key.
//
// ```yaml
//  apiVersion: networking.istio.io/v1alpha3
//  kind: DestinationRule
//  metadata:
//    name: bookinfo-ratings
//  spec:
//    host: ratings.prod.svc.cluster.local
//    trafficPolicy:
//      loadBalancer:
//        consistentHash:
//          http_header: Cookie
// ```
message LoadBalancerSettings {
  // Standard load balancing algorithms that require no tuning.
  enum SimpleLB {
    // Round Robin policy. Default
    ROUND_ROBIN = 0;

    // The least request load balancer uses an O(1) algorithm which selects
    // two random healthy hosts and picks the host which has fewer active
    // requests.
    LEAST_CONN = 1;

    // The random load balancer selects a random healthy host. The random
    // load balancer generally performs better than round robin if no health
    // checking policy is configured.
    RANDOM = 2;

    // This option will forward the connection to the original IP address
    // requested by the caller without doing any form of load
    // balancing. This option must be used with care. It is meant for
    // advanced use cases. Refer to Original Destination load balancer in
    // Envoy for further details.
    PASSTHROUGH = 3;
  };

  // Consistent hashing (ketama hash) based load balancer for even load
  // distribution/redistribution when the connection pool changes. This
  // load balancing policy is applicable only for HTTP-based
  // connections. A user specified HTTP header is used as the key with
  // [xxHash](http://cyan4973.github.io/xxHash) hashing.
  message ConsistentHashLB {
    // REQUIRED. The name of the HTTP request header that will be used to
    // obtain the hash key. If the request header is not present, the load
    // balancer will use a random number as the hash, effectively making
    // the load balancing policy random.
    string http_header = 1;

    // The minimum number of virtual nodes to use for the hash
    // ring. Defaults to 1024. Larger ring sizes result in more granular
    // load distributions. If the number of hosts in the load balancing
    // pool is larger than the ring size, each host will be assigned a
    // single virtual node.
    uint32 minimum_ring_size = 2;
  };

  // (-- TODO: Enable Subset load balancing after moving to v2 API Also
  // look into enabling Priotity based load balancing for spilling over
  // from one priority pool to another. --)

  // Upstream load balancing policy.
  oneof lb_policy {
    SimpleLB simple = 1;
    ConsistentHashLB consistent_hash = 2;
  }
}

// Connection pool settings for an upstream host. The settings apply to
// each individual host in the upstream service.  See Envoy's [circuit
// breaker](https://www.envoyproxy.io/docs/envoy/latest/intro/arch_overview/circuit_breaking)
// for more details. Connection pool settings can be applied at the TCP
// level as well as at HTTP level.
//
// For example, the following rule sets a limit of 100 connections to redis
// service called myredissrv with a connect timeout of 30ms
//
// ```yaml
// apiVersion: networking.istio.io/v1alpha3
// kind: DestinationRule
// metadata:
//   name: bookinfo-redis
// spec:
//   host: myredissrv.prod.svc.cluster.local
//   trafficPolicy:
//     connectionPool:
//       tcp:
//         maxConnections: 100
//         connectTimeout: 30ms
// ```
message ConnectionPoolSettings {
  // Settings common to both HTTP and TCP upstream connections.
  message TCPSettings {
    // Maximum number of HTTP1 /TCP connections to a destination host.
    int32 max_connections = 1;

    // TCP connection timeout.
    google.protobuf.Duration connect_timeout = 2;
  };

  // Settings applicable to HTTP1.1/HTTP2/GRPC connections.
  message HTTPSettings {
    // Maximum number of pending HTTP requests to a destination. Default 1024.
    int32 http1_max_pending_requests = 1;

    // Maximum number of requests to a backend. Default 1024.
    int32 http2_max_requests = 2;

    // Maximum number of requests per connection to a backend. Setting this
    // parameter to 1 disables keep alive.
    int32 max_requests_per_connection = 3;

    // Maximum number of retries that can be outstanding to all hosts in a
    // cluster at a given time. Defaults to 3.
    int32 max_retries = 4;
  };

  // Settings common to both HTTP and TCP upstream connections.
  TCPSettings tcp = 1;
  // HTTP connection pool settings.
  HTTPSettings http = 2;
}

// A Circuit breaker implementation that tracks the status of each
// individual host in the upstream service.  While currently applicable to
// only HTTP services, future versions will support opaque TCP services as
// well. For HTTP services, hosts that continually return errors for API
// calls are ejected from the pool for a pre-defined period of time. See
// Envoy's [outlier
// detection](https://www.envoyproxy.io/docs/envoy/latest/intro/arch_overview/outlier)
// for more details.
//
// The following rule sets a connection pool size of 100 connections and
// 1000 concurrent HTTP2 requests, with no more than 10 req/connection to
// "reviews" service. In addition, it configures upstream hosts to be
// scanned every 5 mins, such that any host that fails 7 consecutive times
// with 5XX error code will be ejected for 15 minutes.
//
// ```yaml
// apiVersion: networking.istio.io/v1alpha3
// kind: DestinationRule
// metadata:
//   name: reviews-cb-policy
// spec:
//   host: reviews.prod.svc.cluster.local
//   trafficPolicy:
//     connectionPool:
//       tcp:
//         maxConnections: 100
//       http:
//         http2MaxRequests: 1000
//         maxRequestsPerConnection: 10
//     outlierDetection:
//       http:
//         consecutiveErrors: 7
//         interval: 5m
//         baseEjectionTime: 15m
// ```
message OutlierDetection {
  // Outlier detection settings for HTTP1.1/HTTP2/GRPC connections.
  message HTTPSettings {
    // Number of 5XX errors before a host is ejected from the connection
    // pool. Defaults to 5.
    int32 consecutive_errors = 1;

    // Time interval between ejection sweep analysis. format:
    // 1h/1m/1s/1ms. MUST BE >=1ms. Default is 10s.
    google.protobuf.Duration interval = 2;

    // Minimum ejection duration. A host will remain ejected for a period
    // equal to the product of minimum ejection duration and the number of
    // times the host has been ejected. This technique allows the system to
    // automatically increase the ejection period for unhealthy upstream
    // servers. format: 1h/1m/1s/1ms. MUST BE >=1ms. Default is 30s.
    google.protobuf.Duration base_ejection_time = 3;

    // Maximum % of hosts in the load balancing pool for the upstream
    // service that can be ejected. Defaults to 10%.
    int32 max_ejection_percent = 4;
  };

  // Settings for HTTP1.1/HTTP2/GRPC connections.
  HTTPSettings http = 1;
}

// SSL/TLS related settings for upstream connections. See Envoy's [TLS
// context](https://www.envoyproxy.io/docs/envoy/latest/api-v1/cluster_manager/cluster_ssl.html#config-cluster-manager-cluster-ssl)
// for more details. These settings are common to both HTTP and TCP upstreams.
//
// For example, the following rule configures a client to use mutual TLS
// for connections to upstream database cluster.
//
// ```yaml
// apiVersion: networking.istio.io/v1alpha3
// kind: DestinationRule
// metadata:
//   name: db-mtls
// spec:
//   host: mydbserver.prod.svc.cluster.local
//   trafficPolicy:
//     tls:
//       mode: MUTUAL
//       clientCertificate: /etc/certs/myclientcert.pem
//       privateKey: /etc/certs/client_private_key.pem
//       caCertificates: /etc/certs/rootcacerts.pem
// ```
//
// The following rule configures a client to use TLS when talking to a
// foreign service whose domain matches *.foo.com.
//
// ```yaml
// apiVersion: networking.istio.io/v1alpha3
// kind: DestinationRule
// metadata:
//   name: tls-foo
// spec:
//   host: "*.foo.com"
//   trafficPolicy:
//     tls:
//       mode: SIMPLE
// ```
//
// The following rule configures a client to use Istio mutual TLS when talking
// to rating services.
//
<<<<<<< HEAD
// The following rule configures a client to use Istio mutual TLS when talking
// to rating services.
//     apiVersion: networking.istio.io/v1alpha3
//     kind: DestinationRule
//     metadata:
//       name: ratings-istio-mtls
//     spec:
//       host: ratings.prod.svc.cluster.local
//       trafficPolicy:
//         tls:
//           mode: ISTIO_MUTUAL
=======
// ```yaml
// apiVersion: networking.istio.io/v1alpha3
// kind: DestinationRule
// metadata:
//   name: ratings-istio-mtls
// spec:
//   host: ratings.prod.svc.cluster.local
//   trafficPolicy:
//     tls:
//       mode: ISTIO_MUTUAL
// ```
>>>>>>> b6fa713d
message TLSSettings {
  // TLS connection mode
  enum TLSmode {
    // Do not setup a TLS connection to the upstream endpoint.
    DISABLE = 0;

    // Originate a TLS connection to the upstream endpoint.
    SIMPLE = 1;

    // Secure connections to the upstream using mutual TLS by presenting
    // client certificates for authentication.
    MUTUAL = 2;

    // Secure connections to the upstream using mutual TLS by presenting
    // client certificates for authentication.
    // Compared to Mutual mode, this mode uses certificates generated
    // automatically by Istio for mTLS authentication. When this mode is
    // used, all other fields in `TLSSettings` should be empty.
    ISTIO_MUTUAL = 3;
  };

  // REQUIRED: Indicates whether connections to this port should be secured
  // using TLS. The value of this field determines how TLS is enforced.
  TLSmode mode = 1;

  // REQUIRED if mode is `MUTUAL`. The path to the file holding the
  // client-side TLS certificate to use.
  // Should be empty if mode is `ISTIO_MUTUAL`.
  string client_certificate = 2;

  // REQUIRED if mode is `MUTUAL`. The path to the file holding the
  // client's private key.
  // Should be empty if mode is `ISTIO_MUTUAL`.
  string private_key = 3;

  // OPTIONAL: The path to the file containing certificate authority
  // certificates to use in verifying a presented server certificate. If
  // omitted, the proxy will not verify the server's certificate.
  // Should be empty if mode is `ISTIO_MUTUAL`.
  string ca_certificates = 4;

  // A list of alternate names to verify the subject identity in the
  // certificate. If specified, the proxy will verify that the server
  // certificate's subject alt name matches one of the specified values.
  // Should be empty if mode is `ISTIO_MUTUAL`.
  repeated string subject_alt_names = 5;

  // SNI string to present to the server during TLS handshake.
  // Should be empty if mode is `ISTIO_MUTUAL`.
  string sni = 6;
}<|MERGE_RESOLUTION|>--- conflicted
+++ resolved
@@ -458,19 +458,6 @@
 // The following rule configures a client to use Istio mutual TLS when talking
 // to rating services.
 //
-<<<<<<< HEAD
-// The following rule configures a client to use Istio mutual TLS when talking
-// to rating services.
-//     apiVersion: networking.istio.io/v1alpha3
-//     kind: DestinationRule
-//     metadata:
-//       name: ratings-istio-mtls
-//     spec:
-//       host: ratings.prod.svc.cluster.local
-//       trafficPolicy:
-//         tls:
-//           mode: ISTIO_MUTUAL
-=======
 // ```yaml
 // apiVersion: networking.istio.io/v1alpha3
 // kind: DestinationRule
@@ -482,7 +469,6 @@
 //     tls:
 //       mode: ISTIO_MUTUAL
 // ```
->>>>>>> b6fa713d
 message TLSSettings {
   // TLS connection mode
   enum TLSmode {
